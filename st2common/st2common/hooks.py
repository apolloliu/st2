# Licensed to the StackStorm, Inc ('StackStorm') under one or more
# contributor license agreements.  See the NOTICE file distributed with
# this work for additional information regarding copyright ownership.
# The ASF licenses this file to You under the Apache License, Version 2.0
# (the "License"); you may not use this file except in compliance with
# the License.  You may obtain a copy of the License at
#
#     http://www.apache.org/licenses/LICENSE-2.0
#
# Unless required by applicable law or agreed to in writing, software
# distributed under the License is distributed on an "AS IS" BASIS,
# WITHOUT WARRANTIES OR CONDITIONS OF ANY KIND, either express or implied.
# See the License for the specific language governing permissions and
# limitations under the License.

import httplib
import traceback

import webob
from oslo_config import cfg
from pecan.hooks import PecanHook
from six.moves.urllib import parse as urlparse
from webob import exc

from st2common import log as logging
from st2common.persistence.auth import User
from st2common.exceptions import db as db_exceptions
<<<<<<< HEAD
from st2common.exceptions import auth as auth_exceptions
from st2common.exceptions import rbac as rbac_exceptions
=======
from st2common.exceptions.apivalidation import ValueValidationException
>>>>>>> d2a689ee
from st2common.util.jsonify import json_encode
from st2common.util.auth import validate_token
from st2common.constants.auth import HEADER_ATTRIBUTE_NAME
from st2common.constants.auth import QUERY_PARAM_ATTRIBUTE_NAME


LOG = logging.getLogger(__name__)

# A list of method names for which we don't want to log the result / response
RESPONSE_LOGGING_METHOD_NAME_BLACKLIST = [
    'get_all'
]

# A list of controller classes for which we don't want to log the result / response
RESPONSE_LOGGING_CONTROLLER_NAME_BLACKLIST = [
    'ActionExecutionChildrenController',  # action executions can be big
    'ActionExecutionAttributeController',  # result can be big
    'ActionExecutionsController'  # action executions can be big
]


class CorsHook(PecanHook):

    def after(self, state):
        headers = state.response.headers

        origin = state.request.headers.get('Origin')
        origins = set(cfg.CONF.api.allow_origin)

        # Build a list of the default allowed origins
        public_api_url = cfg.CONF.auth.api_url

        # Default gulp development server WebUI URL
        origins.add('http://localhost:3000')

        # By default WebUI simple http server listens on 8080
        origins.add('http://localhost:8080')
        origins.add('http://127.0.0.1:8080')

        if public_api_url:
            # Public API URL
            origins.add(public_api_url)

        if origin:
            if '*' in origins:
                origin_allowed = '*'
            else:
                # See http://www.w3.org/TR/cors/#access-control-allow-origin-response-header
                origin_allowed = origin if origin in origins else 'null'
        else:
            origin_allowed = list(origins)[0]

        methods_allowed = ['GET', 'POST', 'PUT', 'DELETE', 'OPTIONS']
        request_headers_allowed = ['Content-Type', 'Authorization', 'X-Auth-Token']
        response_headers_allowed = ['Content-Type', 'X-Limit', 'X-Total-Count']

        headers['Access-Control-Allow-Origin'] = origin_allowed
        headers['Access-Control-Allow-Methods'] = ','.join(methods_allowed)
        headers['Access-Control-Allow-Headers'] = ','.join(request_headers_allowed)
        headers['Access-Control-Expose-Headers'] = ','.join(response_headers_allowed)
        if not headers.get('Content-Length') \
                and not headers.get('Content-type', '').startswith('text/event-stream'):
            headers['Content-Length'] = str(len(state.response.body))

    def on_error(self, state, e):
        if state.request.method == 'OPTIONS':
            return webob.Response()


class AuthHook(PecanHook):

    def before(self, state):
        # OPTIONS requests doesn't need to be authenticated
        if state.request.method == 'OPTIONS':
            return

        token_db = self._validate_token(request=state.request)

        try:
            user_db = User.get(token_db.user)
        except ValueError:
            # User doesn't exist - we should probably also invalidate token if
            # this happens
            user_db = None

        # Store token and related user object in the context
        # Note: We also store token outside of auth dict for backward compatibility
        state.request.context['token'] = token_db
        state.request.context['auth'] = {
            'token': token_db,
            'user': user_db
        }

        if QUERY_PARAM_ATTRIBUTE_NAME in state.arguments.keywords:
            del state.arguments.keywords[QUERY_PARAM_ATTRIBUTE_NAME]

    def on_error(self, state, e):
        if isinstance(e, auth_exceptions.TokenNotProvidedError):
            LOG.exception('Token is not provided.')
            return self._abort_unauthorized()
        if isinstance(e, auth_exceptions.TokenNotFoundError):
            LOG.exception('Token is not found.')
            return self._abort_unauthorized()
        if isinstance(e, auth_exceptions.TokenExpiredError):
            LOG.exception('Token has expired.')
            return self._abort_unauthorized()

    @staticmethod
    def _abort_unauthorized():
        return webob.Response(json_encode({
            'faultstring': 'Unauthorized'
        }), status=401)

    @staticmethod
    def _abort_other_errors():
        return webob.Response(json_encode({
            'faultstring': 'Internal Server Error'
        }), status=500)

    @staticmethod
    def _validate_token(request):
        """
        Validate token provided either in headers or query parameters.
        """
        headers = request.headers
        query_string = request.query_string
        query_params = dict(urlparse.parse_qsl(query_string))

        token_in_headers = headers.get(HEADER_ATTRIBUTE_NAME, None)
        token_in_query_params = query_params.get(QUERY_PARAM_ATTRIBUTE_NAME, None)
        return validate_token(token_in_headers=token_in_headers,
                              token_in_query_params=token_in_query_params)


class JSONErrorResponseHook(PecanHook):
    """
    Handle all the errors and respond with JSON.
    """

    def on_error(self, state, e):
        if hasattr(e, 'body') and isinstance(e.body, dict):
            body = e.body
        else:
            body = {}

        if isinstance(e, exc.HTTPException):
            status_code = state.response.status
            message = str(e)
        elif isinstance(e, db_exceptions.StackStormDBObjectNotFoundError):
            status_code = httplib.NOT_FOUND
            message = str(e)
        elif isinstance(e, db_exceptions.StackStormDBObjectConflictError):
            status_code = httplib.CONFLICT
            message = str(e)
            body['conflict-id'] = e.conflict_id
<<<<<<< HEAD
        elif isinstance(e, rbac_exceptions.AccessDeniedError):
            status_code = httplib.FORBIDDEN
            message = str(e)
        elif isinstance(e, ValueError):
=======
        elif isinstance(e, (ValueValidationException, ValueError)):
>>>>>>> d2a689ee
            status_code = httplib.BAD_REQUEST
            message = getattr(e, 'message', str(e))
        else:
            status_code = httplib.INTERNAL_SERVER_ERROR
            message = 'Internal Server Error'

        # Log the error
        is_internal_server_error = status_code == httplib.INTERNAL_SERVER_ERROR
        error_msg = getattr(e, 'comment', str(e))
        extra = {
            'exception_class': e.__class__.__name__,
            'exception_message': str(e),
            'exception_data': e.__dict__
        }

        if is_internal_server_error:
            LOG.exception('API call failed: %s', error_msg, extra=extra)
            LOG.exception(traceback.format_exc())
        else:
            LOG.debug('API call failed: %s', error_msg, extra=extra)

            if cfg.CONF.debug:
                LOG.debug(traceback.format_exc())

        body['faultstring'] = message

        response_body = json_encode(body)
        headers = state.response.headers or {}

        headers['Content-Type'] = 'application/json'
        headers['Content-Length'] = str(len(response_body))

        return webob.Response(response_body, status=status_code, headers=headers)


class LoggingHook(PecanHook):
    """
    Logs all incoming requests and outgoing responses
    """

    def before(self, state):
        # Note: We use getattr since in some places (tests) request is mocked
        method = getattr(state.request, 'method', None)
        path = getattr(state.request, 'path', None)
        remote_addr = getattr(state.request, 'remote_addr', None)

        # Log the incoming request
        values = {'method': method, 'path': path, 'remote_addr': remote_addr}
        values['filters'] = state.arguments.keywords
        LOG.info('%(method)s %(path)s with filters=%(filters)s' % values, extra=values)

    def after(self, state):
        # Note: We use getattr since in some places (tests) request is mocked
        method = getattr(state.request, 'method', None)
        path = getattr(state.request, 'path', None)
        remote_addr = getattr(state.request, 'remote_addr', None)

        # Log the outgoing response
        values = {'method': method, 'path': path, 'remote_addr': remote_addr}
        values['status_code'] = state.response.status

        if hasattr(state.controller, 'im_self'):
            function_name = state.controller.im_func.__name__
            controller_name = state.controller.im_class.__name__

            log_result = True
            log_result &= function_name not in RESPONSE_LOGGING_METHOD_NAME_BLACKLIST
            log_result &= controller_name not in RESPONSE_LOGGING_CONTROLLER_NAME_BLACKLIST
        else:
            log_result = False

        if log_result:
            values['result'] = state.response.body
            log_msg = '%(method)s %(path)s result=%(result)s' % values
        else:
            # Note: We don't want to include a result for some
            # methods which have a large result
            log_msg = '%(method)s %(path)s' % values

        LOG.info(log_msg, extra=values)<|MERGE_RESOLUTION|>--- conflicted
+++ resolved
@@ -25,12 +25,9 @@
 from st2common import log as logging
 from st2common.persistence.auth import User
 from st2common.exceptions import db as db_exceptions
-<<<<<<< HEAD
 from st2common.exceptions import auth as auth_exceptions
 from st2common.exceptions import rbac as rbac_exceptions
-=======
 from st2common.exceptions.apivalidation import ValueValidationException
->>>>>>> d2a689ee
 from st2common.util.jsonify import json_encode
 from st2common.util.auth import validate_token
 from st2common.constants.auth import HEADER_ATTRIBUTE_NAME
@@ -186,14 +183,10 @@
             status_code = httplib.CONFLICT
             message = str(e)
             body['conflict-id'] = e.conflict_id
-<<<<<<< HEAD
         elif isinstance(e, rbac_exceptions.AccessDeniedError):
             status_code = httplib.FORBIDDEN
             message = str(e)
-        elif isinstance(e, ValueError):
-=======
         elif isinstance(e, (ValueValidationException, ValueError)):
->>>>>>> d2a689ee
             status_code = httplib.BAD_REQUEST
             message = getattr(e, 'message', str(e))
         else:
