# Licensed to the StackStorm, Inc ('StackStorm') under one or more
# contributor license agreements.  See the NOTICE file distributed with
# this work for additional information regarding copyright ownership.
# The ASF licenses this file to You under the Apache License, Version 2.0
# (the "License"); you may not use this file except in compliance with
# the License.  You may obtain a copy of the License at
#
#     http://www.apache.org/licenses/LICENSE-2.0
#
# Unless required by applicable law or agreed to in writing, software
# distributed under the License is distributed on an "AS IS" BASIS,
# WITHOUT WARRANTIES OR CONDITIONS OF ANY KIND, either express or implied.
# See the License for the specific language governing permissions and
# limitations under the License.

import os
import sys
import logging

from oslo_config import cfg

import st2common
from st2common import config
from st2common.script_setup import setup as common_setup
from st2common.script_setup import teardown as common_teardown
from st2common.bootstrap.base import ResourceRegistrar
import st2common.bootstrap.triggersregistrar as triggers_registrar
import st2common.bootstrap.sensorsregistrar as sensors_registrar
import st2common.bootstrap.actionsregistrar as actions_registrar
import st2common.bootstrap.aliasesregistrar as aliases_registrar
import st2common.bootstrap.policiesregistrar as policies_registrar
import st2common.bootstrap.runnersregistrar as runners_registrar
import st2common.bootstrap.rulesregistrar as rules_registrar
import st2common.bootstrap.ruletypesregistrar as rule_types_registrar
import st2common.bootstrap.configsregistrar as configs_registrar
import st2common.content.utils as content_utils
from st2common.util.virtualenvs import setup_pack_virtualenv

__all__ = [
    'main'
]

LOG = logging.getLogger('st2common.content.bootstrap')

cfg.CONF.register_cli_opt(cfg.BoolOpt('experimental', default=False))


def register_opts():
    content_opts = [
        cfg.BoolOpt('all', default=False, help='Register sensors, actions and rules.'),
        cfg.BoolOpt('triggers', default=False, help='Register triggers.'),
        cfg.BoolOpt('sensors', default=False, help='Register sensors.'),
        cfg.BoolOpt('actions', default=False, help='Register actions.'),
        cfg.BoolOpt('rules', default=False, help='Register rules.'),
        cfg.BoolOpt('aliases', default=False, help='Register aliases.'),
        cfg.BoolOpt('policies', default=False, help='Register policies.'),
        cfg.BoolOpt('configs', default=False, help='Register and load pack configs.'),

        cfg.StrOpt('pack', default=None, help='Directory to the pack to register content from.'),
        cfg.StrOpt('runner', default=None, help='Directory to load runners from.'),
        cfg.BoolOpt('setup-virtualenvs', default=False, help=('Setup Python virtual environments '
                                                              'all the Python runner actions.')),
<<<<<<< HEAD
        cfg.BoolOpt('fail-on-failure', default=False, help=('Exit with non-zero of resource '
                                                            'registration fails.'))
=======

        # General options
        cfg.BoolOpt('no-fail-on-failure', default=False,
                    help=('Don\'t exit with non-zero if some resource registration fails.')),
        # Note: Fail on failure is now a default behavior. This flag is only left here for backward
        # compatibility reasons, but it's not actually used.
        cfg.BoolOpt('fail-on-failure', default=False,
                    help=('Exit with non-zero if some resource registration fails.'))
>>>>>>> df823711
    ]
    try:
        cfg.CONF.register_cli_opts(content_opts, group='register')
    except:
        sys.stderr.write('Failed registering opts.\n')
register_opts()


def setup_virtualenvs():
    """
    Setup Python virtual environments for all the registered or the provided pack.
    """

    LOG.info('=========================================================')
    LOG.info('########### Setting up virtual environments #############')
    LOG.info('=========================================================')
    pack_dir = cfg.CONF.register.pack
    fail_on_failure = not cfg.CONF.register.no_fail_on_failure

    registrar = ResourceRegistrar()

    if pack_dir:
        pack_name = os.path.basename(pack_dir)
        pack_names = [pack_name]

        # 1. Register pack
        registrar.register_pack(pack_name=pack_name, pack_dir=pack_dir)
    else:
        # 1. Register pack
        base_dirs = content_utils.get_packs_base_paths()
        registrar.register_packs(base_dirs=base_dirs)

        # 2. Retrieve available packs (aka packs which have been registered)
        pack_names = registrar.get_registered_packs()

    setup_count = 0
    for pack_name in pack_names:
        try:
            setup_pack_virtualenv(pack_name=pack_name, update=True, logger=LOG)
        except Exception as e:
            exc_info = not fail_on_failure
            LOG.warning('Failed to setup virtualenv for pack "%s": %s', pack_name, e,
                        exc_info=exc_info)

            if fail_on_failure:
                raise e
        else:
            setup_count += 1

    LOG.info('Setup virtualenv for %s pack(s).' % (setup_count))


def register_triggers():
    pack_dir = cfg.CONF.register.pack
    fail_on_failure = not cfg.CONF.register.no_fail_on_failure

    registered_count = 0

    try:
        LOG.info('=========================================================')
        LOG.info('############## Registering triggers #####################')
        LOG.info('=========================================================')
        registered_count = triggers_registrar.register_triggers(pack_dir=pack_dir,
                                                                fail_on_failure=fail_on_failure)
    except Exception as e:
        exc_info = not fail_on_failure
        LOG.warning('Failed to register sensors: %s', e, exc_info=exc_info)

        if fail_on_failure:
            raise e

    LOG.info('Registered %s triggers.' % (registered_count))


def register_sensors():
    pack_dir = cfg.CONF.register.pack
    fail_on_failure = not cfg.CONF.register.no_fail_on_failure

    registered_count = 0

    try:
        LOG.info('=========================================================')
        LOG.info('############## Registering sensors ######################')
        LOG.info('=========================================================')
        registered_count = sensors_registrar.register_sensors(pack_dir=pack_dir,
                                                              fail_on_failure=fail_on_failure)
    except Exception as e:
        exc_info = not fail_on_failure
        LOG.warning('Failed to register sensors: %s', e, exc_info=exc_info)

        if fail_on_failure:
            raise e

    LOG.info('Registered %s sensors.' % (registered_count))


def register_runners():
    # Register runners
    runner_dir = cfg.CONF.register.runner
    registered_count = 0
    fail_on_failure = cfg.CONF.register.fail_on_failure

    # 1. Register runner types
    try:
        LOG.info('=========================================================')
        LOG.info('############## Registering runners ######################')
        LOG.info('=========================================================')
        registered_count = runners_registrar.register_runners(runner_dir=runner_dir,
                                                              fail_on_failure=fail_on_failure,
                                                              experimental=False)
    except Exception as error:
        # TODO: Narrow exception window
        LOG.warning('Failed to register runners: %s', error, exc_info=True)
        return

    LOG.info('Registered %s runners.', registered_count)


def register_actions():
    # Register runnertypes and actions. The order is important because actions require action
    # types to be present in the system.
    pack_dir = cfg.CONF.register.pack
    fail_on_failure = not cfg.CONF.register.no_fail_on_failure

    registered_count = 0

    try:
        LOG.info('=========================================================')
        LOG.info('############## Registering actions ######################')
        LOG.info('=========================================================')
        registered_count = actions_registrar.register_actions(pack_dir=pack_dir,
                                                              fail_on_failure=fail_on_failure)
    except Exception as e:
        exc_info = not fail_on_failure
        LOG.warning('Failed to register actions: %s', e, exc_info=exc_info)

        if fail_on_failure:
            raise e

    LOG.info('Registered %s actions.' % (registered_count))


def register_rules():
    # Register ruletypes and rules.
    pack_dir = cfg.CONF.register.pack
    fail_on_failure = not cfg.CONF.register.no_fail_on_failure

    registered_count = 0

    try:
        LOG.info('=========================================================')
        LOG.info('############## Registering rules ########################')
        LOG.info('=========================================================')
        rule_types_registrar.register_rule_types()
    except Exception as e:
        LOG.warning('Failed to register rule types: %s', e, exc_info=True)
        return

    try:
        registered_count = rules_registrar.register_rules(pack_dir=pack_dir,
                                                          fail_on_failure=fail_on_failure)
    except Exception as e:
        exc_info = not fail_on_failure
        LOG.warning('Failed to register rules: %s', e, exc_info=exc_info)

        if fail_on_failure:
            raise e

    LOG.info('Registered %s rules.', registered_count)


def register_aliases():
    pack_dir = cfg.CONF.register.pack
    fail_on_failure = not cfg.CONF.register.no_fail_on_failure

    registered_count = 0

    try:
        LOG.info('=========================================================')
        LOG.info('############## Registering aliases ######################')
        LOG.info('=========================================================')
        registered_count = aliases_registrar.register_aliases(pack_dir=pack_dir,
                                                              fail_on_failure=fail_on_failure)
    except Exception as e:
        if fail_on_failure:
            raise e

        LOG.warning('Failed to register aliases.', exc_info=True)

    LOG.info('Registered %s aliases.', registered_count)


def register_policies():
    # Register policy types and policies.
    pack_dir = cfg.CONF.register.pack
    fail_on_failure = not cfg.CONF.register.no_fail_on_failure

    registered_type_count = 0

    try:
        LOG.info('=========================================================')
        LOG.info('############## Registering policy types #################')
        LOG.info('=========================================================')
        registered_type_count = policies_registrar.register_policy_types(st2common)
    except Exception:
        LOG.warning('Failed to register policy types.', exc_info=True)

    LOG.info('Registered %s policy types.', registered_type_count)

    registered_count = 0
    try:
        LOG.info('=========================================================')
        LOG.info('############## Registering policies #####################')
        LOG.info('=========================================================')
        registered_count = policies_registrar.register_policies(pack_dir=pack_dir,
                                                                fail_on_failure=fail_on_failure)
    except Exception as e:
        exc_info = not fail_on_failure
        LOG.warning('Failed to register policies: %s', e, exc_info=exc_info)

        if fail_on_failure:
            raise e

    LOG.info('Registered %s policies.', registered_count)


def register_configs():
    pack_dir = cfg.CONF.register.pack
    fail_on_failure = not cfg.CONF.register.no_fail_on_failure

    registered_count = 0

    try:
        LOG.info('=========================================================')
        LOG.info('############## Registering configs ######################')
        LOG.info('=========================================================')
        registered_count = configs_registrar.register_configs(pack_dir=pack_dir,
                                                              fail_on_failure=fail_on_failure,
                                                              validate_configs=True)
    except Exception as e:
        exc_info = not fail_on_failure
        LOG.warning('Failed to register configs: %s', e, exc_info=exc_info)

        if fail_on_failure:
            raise e

    LOG.info('Registered %s configs.' % (registered_count))


def register_content():
    register_all = cfg.CONF.register.all

    if register_all:
        register_triggers()
        register_sensors()
        register_runners()
        register_actions()
        register_rules()
        register_aliases()
        register_policies()
        register_configs()

    if cfg.CONF.register.triggers and not register_all:
        register_triggers()

    if cfg.CONF.register.sensors and not register_all:
        register_sensors()

    if cfg.CONF.register.runner and not register_all:
        register_runners()

    if cfg.CONF.register.actions and not register_all:
        register_actions()

    if cfg.CONF.register.rules and not register_all:
        register_rules()

    if cfg.CONF.register.aliases and not register_all:
        register_aliases()

    if cfg.CONF.register.policies and not register_all:
        register_policies()

    if cfg.CONF.register.configs and not register_all:
        register_configs()

    if cfg.CONF.register.setup_virtualenvs:
        setup_virtualenvs()


def setup(argv):
    common_setup(config=config, setup_db=True, register_mq_exchanges=True)


def teardown():
    common_teardown()


def main(argv):
    setup(argv)
    register_content()
    teardown()


# This script registers actions and rules from content-packs.
if __name__ == '__main__':
    main(sys.argv[1:])<|MERGE_RESOLUTION|>--- conflicted
+++ resolved
@@ -60,10 +60,6 @@
         cfg.StrOpt('runner', default=None, help='Directory to load runners from.'),
         cfg.BoolOpt('setup-virtualenvs', default=False, help=('Setup Python virtual environments '
                                                               'all the Python runner actions.')),
-<<<<<<< HEAD
-        cfg.BoolOpt('fail-on-failure', default=False, help=('Exit with non-zero of resource '
-                                                            'registration fails.'))
-=======
 
         # General options
         cfg.BoolOpt('no-fail-on-failure', default=False,
@@ -72,7 +68,6 @@
         # compatibility reasons, but it's not actually used.
         cfg.BoolOpt('fail-on-failure', default=False,
                     help=('Exit with non-zero if some resource registration fails.'))
->>>>>>> df823711
     ]
     try:
         cfg.CONF.register_cli_opts(content_opts, group='register')
