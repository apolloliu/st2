# Licensed to the StackStorm, Inc ('StackStorm') under one or more
# contributor license agreements.  See the NOTICE file distributed with
# this work for additional information regarding copyright ownership.
# The ASF licenses this file to You under the Apache License, Version 2.0
# (the "License"); you may not use this file except in compliance with
# the License.  You may obtain a copy of the License at
#
#     http://www.apache.org/licenses/LICENSE-2.0
#
# Unless required by applicable law or agreed to in writing, software
# distributed under the License is distributed on an "AS IS" BASIS,
# WITHOUT WARRANTIES OR CONDITIONS OF ANY KIND, either express or implied.
# See the License for the specific language governing permissions and
# limitations under the License.

import abc
import eventlet
import Queue
import six
import time

from st2actions.container.service import RunnerContainerService
from st2actions.runners import get_runner
from st2common import log as logging
<<<<<<< HEAD
from st2common.constants.action import (LIVEACTION_STATUS_FAILED,
                                        LIVEACTION_STATUS_SUCCEEDED)
from st2common.persistence.action import (LiveAction, ActionExecutionState)
from st2common.services import executions
=======
from st2common.constants.action import (ACTIONEXEC_STATUS_FAILED,
                                        ACTIONEXEC_STATUS_SUCCEEDED)
from st2common.persistence.action import (ActionExecution, ActionExecutionState)
from st2common.util.action_db import (get_action_by_ref, get_runnertype_by_name)

>>>>>>> da09378c

LOG = logging.getLogger(__name__)
DONE_STATES = [LIVEACTION_STATUS_FAILED, LIVEACTION_STATUS_SUCCEEDED]


@six.add_metaclass(abc.ABCMeta)
class Querier(object):
    def __init__(self, threads_pool_size=10, query_interval=1, empty_q_sleep_time=5,
                 no_workers_sleep_time=1, container_service=None):
        self._query_threads_pool_size = threads_pool_size
        self._query_contexts = Queue.Queue()
        self._thread_pool = eventlet.GreenPool(self._query_threads_pool_size)
        self._empty_q_sleep_time = empty_q_sleep_time
        self._no_workers_sleep_time = no_workers_sleep_time
        self._query_interval = query_interval
        if not container_service:
            container_service = RunnerContainerService()
        self.container_service = container_service
        self._started = False

    def start(self):
        self._started = True
        while True:
            while self._query_contexts.empty():
                eventlet.greenthread.sleep(self._empty_q_sleep_time)
            while self._thread_pool.free() <= 0:
                eventlet.greenthread.sleep(self._no_workers_sleep_time)
            self._fire_queries()

    def add_queries(self, query_contexts=[]):
        LOG.debug('Adding queries to querier: %s' % query_contexts)
        for query_context in query_contexts:
            self._query_contexts.put((time.time(), query_context))

    def is_started(self):
        return self._started

    def _fire_queries(self):
        if self._thread_pool.free() <= 0:
            return
        while not self._query_contexts.empty() and self._thread_pool.free() > 0:
            (last_query_time, query_context) = self._query_contexts.get_nowait()
            if time.time() - last_query_time < self._query_interval:
                self._query_contexts.put((last_query_time, query_context))
                continue
            else:
                self._thread_pool.spawn(self._query_and_save_results, query_context)

    def _query_and_save_results(self, query_context):
        execution_id = query_context.execution_id
        actual_query_context = query_context.query_context

        LOG.debug('Querying external service for results. Context: %s' % actual_query_context)
        try:
            (status, results) = self.query(execution_id, actual_query_context)
        except:
            LOG.exception('Failed querying results for liveaction_id %s.', execution_id)
            self._delete_state_object(query_context)
            return

        done = (status in DONE_STATES)

<<<<<<< HEAD
        try:
            self._update_action_results(execution_id, status, results)
        except Exception:
            LOG.exception('Failed updating action results for liveaction_id %s',
                          execution_id)
=======
        actionexec_db = ActionExecution.get_by_id(execution_id)
        if not actionexec_db:
            LOG.exception('Action execution %s no longer exists.' % execution_id)
>>>>>>> da09378c
            self._delete_state_object(query_context)
            return

        actionexec_db = self._update_action_results(actionexec_db, status, results)

        if done:
            action_db = get_action_by_ref(actionexec_db.action)
            if not action_db:
                LOG.exception('Unable to invoke post run. Action %s '
                              'no longer exists.' % actionexec_db.action)
                self._delete_state_object(query_context)
                return
            self._invoke_post_run(actionexec_db, action_db)
            self._delete_state_object(query_context)
            return

        self._query_contexts.put((time.time(), query_context))

<<<<<<< HEAD
    def _update_action_results(self, execution_id, status, results):
        liveaction_db = LiveAction.get_by_id(execution_id)
        if not liveaction_db:
            raise Exception('No DB model for liveaction_id: %s' % execution_id)
        liveaction_db.result = results
        liveaction_db.status = status
        # update liveaction, update actionexecution and then publish update.
        updated_liveaction = LiveAction.add_or_update(liveaction_db, publish=False)
        executions.update_execution(updated_liveaction)
        LiveAction.publish_update(updated_liveaction)
        return updated_liveaction
=======
    def _update_action_results(self, actionexec_db, status, results):
        actionexec_db.result = results
        actionexec_db.status = status
        updated_exec = ActionExecution.add_or_update(actionexec_db)
        return updated_exec
>>>>>>> da09378c

    def _invoke_post_run(self, actionexec_db, action_db):
        LOG.info('Invoking post run for action execution %s. Action=%s; Runner=%s',
                 actionexec_db.id, action_db.name, action_db.runner_type['name'])

        # Get an instance of the action runner.
        runnertype_db = get_runnertype_by_name(action_db.runner_type['name'])
        runner = get_runner(runnertype_db.runner_module)

        # Configure the action runner.
        runner.container_service = RunnerContainerService()
        runner.action = action_db
        runner.action_name = action_db.name
        runner.action_execution_id = str(actionexec_db.id)
        runner.entry_point = RunnerContainerService.get_entry_point_abs_path(
            pack=action_db.pack, entry_point=action_db.entry_point)
        runner.context = getattr(actionexec_db, 'context', dict())
        runner.callback = getattr(actionexec_db, 'callback', dict())
        runner.libs_dir_path = RunnerContainerService.get_action_libs_abs_path(
            pack=action_db.pack, entry_point=action_db.entry_point)

        # Invoke the post_run method.
        runner.post_run(actionexec_db.status, actionexec_db.result)

    def _delete_state_object(self, query_context):
        state_db = ActionExecutionState.get_by_id(query_context.id)
        if state_db is not None:
            try:
                ActionExecutionState.delete(state_db)
            except:
                LOG.exception('Failed clearing state object: %s', state_db)

    def query(self, execution_id, query_context):
        """
        This is the method individual queriers must implement.
        This method should return a tuple of (status, results).

        status should be one of LIVEACTION_STATUS_SUCCEEDED, LIVEACTION_STATUS_RUNNING,
        LIVEACTION_STATUS_FAILED defined in st2common.constants.action.
        """
        pass

    def print_stats(self):
        LOG.info('\t --- Name: %s, pending queuries: %d', self.__class__.__name__,
                 self._query_contexts.qsize())


class QueryContext(object):
    def __init__(self, obj_id, execution_id, query_context, query_module):
        self.id = obj_id
        self.execution_id = execution_id
        self.query_context = query_context
        self.query_module = query_module

    @classmethod
    def from_model(cls, model):
        return QueryContext(str(model.id), str(model.execution_id), model.query_context,
                            model.query_module)

    def __repr__(self):
        return ('<QueryContext id=%s,execution_id=%s,query_context=%s>' %
                (self.id, self.execution_id, self.query_context))<|MERGE_RESOLUTION|>--- conflicted
+++ resolved
@@ -22,18 +22,11 @@
 from st2actions.container.service import RunnerContainerService
 from st2actions.runners import get_runner
 from st2common import log as logging
-<<<<<<< HEAD
 from st2common.constants.action import (LIVEACTION_STATUS_FAILED,
                                         LIVEACTION_STATUS_SUCCEEDED)
 from st2common.persistence.action import (LiveAction, ActionExecutionState)
 from st2common.services import executions
-=======
-from st2common.constants.action import (ACTIONEXEC_STATUS_FAILED,
-                                        ACTIONEXEC_STATUS_SUCCEEDED)
-from st2common.persistence.action import (ActionExecution, ActionExecutionState)
 from st2common.util.action_db import (get_action_by_ref, get_runnertype_by_name)
-
->>>>>>> da09378c
 
 LOG = logging.getLogger(__name__)
 DONE_STATES = [LIVEACTION_STATUS_FAILED, LIVEACTION_STATUS_SUCCEEDED]
@@ -63,7 +56,9 @@
                 eventlet.greenthread.sleep(self._no_workers_sleep_time)
             self._fire_queries()
 
-    def add_queries(self, query_contexts=[]):
+    def add_queries(self, query_contexts=None):
+        if query_contexts is None:
+            query_contexts = []
         LOG.debug('Adding queries to querier: %s' % query_contexts)
         for query_context in query_contexts:
             self._query_contexts.put((time.time(), query_context))
@@ -92,40 +87,33 @@
         except:
             LOG.exception('Failed querying results for liveaction_id %s.', execution_id)
             self._delete_state_object(query_context)
+            LOG.debug('Remove state object %s.', query_context)
             return
 
         done = (status in DONE_STATES)
 
-<<<<<<< HEAD
+        liveaction_db = None
         try:
-            self._update_action_results(execution_id, status, results)
+            liveaction_db = self._update_action_results(execution_id, status, results)
         except Exception:
             LOG.exception('Failed updating action results for liveaction_id %s',
                           execution_id)
-=======
-        actionexec_db = ActionExecution.get_by_id(execution_id)
-        if not actionexec_db:
-            LOG.exception('Action execution %s no longer exists.' % execution_id)
->>>>>>> da09378c
             self._delete_state_object(query_context)
             return
 
-        actionexec_db = self._update_action_results(actionexec_db, status, results)
-
         if done:
-            action_db = get_action_by_ref(actionexec_db.action)
+            action_db = get_action_by_ref(liveaction_db.action)
             if not action_db:
                 LOG.exception('Unable to invoke post run. Action %s '
-                              'no longer exists.' % actionexec_db.action)
+                              'no longer exists.' % liveaction_db.action)
                 self._delete_state_object(query_context)
                 return
-            self._invoke_post_run(actionexec_db, action_db)
+            self._invoke_post_run(liveaction_db, action_db)
             self._delete_state_object(query_context)
             return
 
         self._query_contexts.put((time.time(), query_context))
 
-<<<<<<< HEAD
     def _update_action_results(self, execution_id, status, results):
         liveaction_db = LiveAction.get_by_id(execution_id)
         if not liveaction_db:
@@ -137,13 +125,6 @@
         executions.update_execution(updated_liveaction)
         LiveAction.publish_update(updated_liveaction)
         return updated_liveaction
-=======
-    def _update_action_results(self, actionexec_db, status, results):
-        actionexec_db.result = results
-        actionexec_db.status = status
-        updated_exec = ActionExecution.add_or_update(actionexec_db)
-        return updated_exec
->>>>>>> da09378c
 
     def _invoke_post_run(self, actionexec_db, action_db):
         LOG.info('Invoking post run for action execution %s. Action=%s; Runner=%s',
