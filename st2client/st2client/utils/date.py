--- conflicted
+++ resolved
@@ -53,8 +53,6 @@
     if not value:
         return ''
 
-<<<<<<< HEAD
-    # pylint: disable=no-member
     # For some reason pylint thinks it returns a tuple but it returns a datetime object
     dt = dateutil.parser.parse(str(value))
 
@@ -73,9 +71,4 @@
     config = get_config()
     timezone = config.get('cli', {}).get('timezone', 'UTC')
     result = format_isodate(value=value, timezone=timezone)
-    return result
-=======
-    date = dateutil.parser.parse(str(value))
-    value = date.strftime('%a, %d %b %Y %H:%M:%S %Z')
-    return value
->>>>>>> eb7bb729
+    return result