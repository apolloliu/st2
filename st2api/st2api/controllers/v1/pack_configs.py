--- conflicted
+++ resolved
@@ -72,12 +72,7 @@
         # TODO: Make sure secret values are masked
         return self._get_one_by_pack_ref(pack_ref=pack_ref)
 
-<<<<<<< HEAD
-    # @request_user_has_permission(permission_type=PermissionType.PACK_CREATE)
-=======
-    @request_user_has_permission(permission_type=PermissionType.PACK_CONFIG)
-    @jsexpose(body_cls=ConfigUpdateRequestAPI, arg_types=[str])
->>>>>>> f534b148
+    # @request_user_has_permission(permission_type=PermissionType.PACK_CONFIG)
     def put(self, pack_uninstall_request, pack_ref):
         """
             Create a new config for a pack.
