--- conflicted
+++ resolved
@@ -14,11 +14,8 @@
 workflows_pool_size = 40
 # Virtualenv binary which should be used to create pack virtualenvs.
 virtualenv_binary = /data/stanley/virtualenv/bin/virtualenv
-<<<<<<< HEAD
-=======
 # True to store and stream action output (stdout and stderr) in real-time.
 stream_output = True
->>>>>>> baccc223
 # location of the logging.conf file
 logging = conf/logging.conf
 # True to store and stream action output (stdout and stderr) in real-time.
